--- conflicted
+++ resolved
@@ -147,14 +147,8 @@
 \section{Experimental Setup}
 We evaluate on three binary classification datasets with an 80/20 train/test split (seed=42). Models are trained with \texttt{num\_boost\_round}=50, objective \texttt{binary:logistic}, and evaluation metric \texttt{logloss}. We report log loss, accuracy, precision, recall, F1, and AUC.
 
-<<<<<<< HEAD
-\begin{table}[tbp]   % was [H]
-\centering
-\caption{Datasets}
-=======
 \begin{center}
 \captionof{table}{Datasets}
->>>>>>> 9240c3f1
 \label{tab:datasets}
 \begin{tabular}{@{}lcccc@{}} % @{} trims extra left/right padding (optional)
 \toprule
@@ -177,22 +171,12 @@
   \label{fig:influence}
 \end{figure}
 
-<<<<<<< HEAD
-% \subsection{Performance Before vs. After Reweighting}
-% \begin{table}[H]
-% \centering
-% \caption{Performance metrics before and after reweighting across datasets}
-% \label{tab:performance}
-% \input{../out/perf_table.tex}
-% \end{table}
-=======
 \subsection{Performance Before vs. After Reweighting}
 \begin{center}
 \captionof{table}{Performance metrics before and after reweighting across datasets}
 \label{tab:performance}
 \input{../out/perf_table.tex}
 \end{center}
->>>>>>> 9240c3f1
 
 \subsection{Feature Importance Shifts}
 \begin{figure}[H]
